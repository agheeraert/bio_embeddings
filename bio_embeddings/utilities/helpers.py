--- conflicted
+++ resolved
@@ -1,11 +1,7 @@
-<<<<<<< HEAD
-from typing import List, Generator
 from enum import Enum
-=======
 from hashlib import md5
 from typing import List
 
->>>>>>> f923dd67
 from Bio import SeqIO
 from Bio.SeqRecord import SeqRecord
 from pandas import DataFrame
@@ -83,13 +79,8 @@
 
 
 def write_fasta_file(sequence_records: List[SeqRecord], file_path: str) -> None:
-<<<<<<< HEAD
     SeqIO.write(sequence_records, file_path, 'fasta')
-    pass
 
 
 def convert_list_of_enum_to_string(list_of_enums: List[Enum]) -> str:
-    return "".join([e.value for e in list_of_enums])
-=======
-    SeqIO.write(sequence_records, file_path, 'fasta')
->>>>>>> f923dd67
+    return "".join([e.value for e in list_of_enums])