<<<<<<< HEAD
from bio_embeddings.visualize.plotly_plots import (
    render_3D_scatter_plotly, save_plotly_figure_to_html, render_scatter_plotly
)
=======
"""Display t-SNE or UMAP projections from the project stage"""

from bio_embeddings.visualize.plotly_plots import (
    render_3D_scatter_plotly,
    render_scatter_plotly,
    save_plotly_figure_to_html,
)

__all__ = [
    "render_3D_scatter_plotly",
    "render_scatter_plotly",
    "save_plotly_figure_to_html",
]
>>>>>>> a5889b70
<|MERGE_RESOLUTION|>--- conflicted
+++ resolved
@@ -1,8 +1,3 @@
-<<<<<<< HEAD
-from bio_embeddings.visualize.plotly_plots import (
-    render_3D_scatter_plotly, save_plotly_figure_to_html, render_scatter_plotly
-)
-=======
 """Display t-SNE or UMAP projections from the project stage"""
 
 from bio_embeddings.visualize.plotly_plots import (
@@ -15,5 +10,4 @@
     "render_3D_scatter_plotly",
     "render_scatter_plotly",
     "save_plotly_figure_to_html",
-]
->>>>>>> a5889b70
+]