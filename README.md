--- conflicted
+++ resolved
@@ -65,13 +65,8 @@
     - project:
         - [x] t-SNE
         - [x] UMAP
-<<<<<<< HEAD
     
 1. Web server (unpublished):
-=======
-
-1. Web server:
->>>>>>> 93d93208
     - [x] SeqVec
     - [x] Albert (unpublished)
 
