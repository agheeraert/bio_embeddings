--- conflicted
+++ resolved
@@ -5,10 +5,6 @@
 - A web server that takes in sequences, embeds them and returns the embeddings OR visualizes the embedding spaces on interactive plots online.
 - General purpose library to embed protein sequences in any python app.
 
-<<<<<<< HEAD
-### Installation
-For now, this project is in beta. You can install the package via PIP like so:
-=======
 ### Important information
 
 - The `albert` model weights are not publicly available yet. You can request early access by opening an issue.
@@ -17,7 +13,6 @@
 ### Install guides
 
 You can install the package via PIP like so:
->>>>>>> c6eec131
 
 ```bash
 pip install git+https://github.com/sacdallago/bio_embeddings.git
