{
 "cells": [
  {
   "cell_type": "code",
   "execution_count": 1,
   "metadata": {},
   "outputs": [
    {
     "name": "stderr",
     "output_type": "stream",
     "text": [
      "/Users/chdallago/miniconda3/envs/allennlp/lib/python3.6/site-packages/sklearn/utils/linear_assignment_.py:21: DeprecationWarning: The linear_assignment_ module is deprecated in 0.21 and will be removed from 0.23. Use scipy.optimize.linear_sum_assignment instead.\n",
      "  DeprecationWarning)\n"
     ]
    }
   ],
   "source": [
<<<<<<< HEAD
    "#from bio_embeddings import ElmoEmbedder, Word2VecEmbedder, FastTextEmbedder, GloveEmbedder, TransformerXLEmbedder\n",
    "from bio_embeddings import TransformerXLEmbedder"
=======
    "from bio_embeddings import ElmoEmbedder, Word2VecEmbedder, FastTextEmbedder, GloveEmbedder"
>>>>>>> c828546b
   ]
  },
  {
   "cell_type": "code",
   "execution_count": 2,
   "metadata": {},
   "outputs": [],
   "source": [
    "sequence = \"MALLHSARVLSGVASAFHPGLAAAASARASSWWAHVEMGPPDPILGVTEAYKRDTNSKKMNLGVGAYRDDNGKPYVLPSVRKAEAQIAAKGLDKEYLPIGGLAEFCRASAELALGENSEVVKSGRFVTVQTISGTGALRIGASFLQRFFKFSRDVFLPKPSWGNHTPIFRDAGMQLQSYRYYDPKTCGFDFTGALEDISKIPEQSVLLLHACAHNPTGVDPRPEQWKEIATVVKKRNLFAFFDMAYQGFASGDGDKDAWAVRHFIEQGINVCLCQSYAKNMGLYGERVGAFTVICKDADEAKRVESQLKILIRPMYSNPPIHGARIASTILTSPDLRKQWLQEVKGMADRIIGMRTQLVSNLKKEGSTHSWQHITDQIGMFCFTGLKPEQVERLTKEFSIYMTKDGRISVAGVTSGNVGYLAHAIHQVTK\""
   ]
  },
  {
   "cell_type": "code",
   "execution_count": 3,
   "metadata": {},
   "outputs": [
    {
     "name": "stdout",
     "output_type": "stream",
     "text": [
<<<<<<< HEAD
      "Downloading files transformer_base embedder\n",
      "Downloading model file from http://maintenance.dallago.us/public/embeddings/embedding_models/transformerxl_base/model.pt\n",
      "Downloading vocabulary file from http://maintenance.dallago.us/public/embeddings/embedding_models/transformerxl_base/vocab.pt\n",
      "Downloaded files for transformer_base embedder\n"
=======
      "Downloading files glove embedder\n",
      "Downloading model file from http://maintenance.dallago.us/public/embeddings/embedding_models/glove/glove.model\n",
      "Downloaded files for glove embedder\n"
>>>>>>> c828546b
     ]
    },
    {
     "name": "stderr",
     "output_type": "stream",
     "text": [
      "/Users/chdallago/miniconda3/envs/allennlp/lib/python3.6/site-packages/torch/serialization.py:454: SourceChangeWarning: source code of class 'mem_transformer.MemTransformerLM' has changed. you can retrieve the original source code by accessing the object's source attribute or set `torch.nn.Module.dump_patches = True` and use the patch tool to revert the changes.\n",
      "  warnings.warn(msg, SourceChangeWarning)\n",
      "/Users/chdallago/miniconda3/envs/allennlp/lib/python3.6/site-packages/torch/serialization.py:454: SourceChangeWarning: source code of class 'torch.nn.modules.container.ModuleList' has changed. you can retrieve the original source code by accessing the object's source attribute or set `torch.nn.Module.dump_patches = True` and use the patch tool to revert the changes.\n",
      "  warnings.warn(msg, SourceChangeWarning)\n",
      "/Users/chdallago/miniconda3/envs/allennlp/lib/python3.6/site-packages/torch/serialization.py:454: SourceChangeWarning: source code of class 'torch.nn.modules.sparse.Embedding' has changed. you can retrieve the original source code by accessing the object's source attribute or set `torch.nn.Module.dump_patches = True` and use the patch tool to revert the changes.\n",
      "  warnings.warn(msg, SourceChangeWarning)\n",
      "/Users/chdallago/miniconda3/envs/allennlp/lib/python3.6/site-packages/torch/serialization.py:454: SourceChangeWarning: source code of class 'torch.nn.modules.container.ParameterList' has changed. you can retrieve the original source code by accessing the object's source attribute or set `torch.nn.Module.dump_patches = True` and use the patch tool to revert the changes.\n",
      "  warnings.warn(msg, SourceChangeWarning)\n",
      "/Users/chdallago/miniconda3/envs/allennlp/lib/python3.6/site-packages/torch/serialization.py:454: SourceChangeWarning: source code of class 'torch.nn.modules.dropout.Dropout' has changed. you can retrieve the original source code by accessing the object's source attribute or set `torch.nn.Module.dump_patches = True` and use the patch tool to revert the changes.\n",
      "  warnings.warn(msg, SourceChangeWarning)\n",
      "/Users/chdallago/miniconda3/envs/allennlp/lib/python3.6/site-packages/torch/serialization.py:454: SourceChangeWarning: source code of class 'torch.nn.modules.linear.Linear' has changed. you can retrieve the original source code by accessing the object's source attribute or set `torch.nn.Module.dump_patches = True` and use the patch tool to revert the changes.\n",
      "  warnings.warn(msg, SourceChangeWarning)\n",
      "/Users/chdallago/miniconda3/envs/allennlp/lib/python3.6/site-packages/torch/serialization.py:454: SourceChangeWarning: source code of class 'torch.nn.modules.activation.ReLU' has changed. you can retrieve the original source code by accessing the object's source attribute or set `torch.nn.Module.dump_patches = True` and use the patch tool to revert the changes.\n",
      "  warnings.warn(msg, SourceChangeWarning)\n"
     ]
    }
   ],
   "source": [
    "# embedder = ElmoEmbedder()\n",
    "# embedder = Word2VecEmbedder()\n",
    "# embedder = FastTextEmbedder()\n",
<<<<<<< HEAD
    "# embedder = GloveEmbedder()\n",
    "embedder = TransformerXLEmbedder()"
=======
    "embedder = GloveEmbedder()"
>>>>>>> c828546b
   ]
  },
  {
   "cell_type": "code",
   "execution_count": 4,
   "metadata": {},
   "outputs": [
    {
     "data": {
      "text/plain": [
<<<<<<< HEAD
       "array([[-0.24938361,  0.18987447,  0.0464761 , ...,  0.27952614,\n",
       "         0.22117937,  0.03270779],\n",
       "       [-0.2569034 ,  0.1562272 ,  0.06061473, ...,  0.30093324,\n",
       "         0.2626487 ,  0.01628365],\n",
       "       [-0.26686424,  0.15711936,  0.01947743, ...,  0.3106352 ,\n",
       "         0.19984972, -0.0058808 ],\n",
       "       ...,\n",
       "       [-0.01506491, -0.03656203,  0.18786487, ..., -0.12905028,\n",
       "         0.13692981,  0.0734432 ],\n",
       "       [-0.02031393, -0.050381  , -0.07132848, ...,  0.02121623,\n",
       "         0.2284526 ,  0.09195912],\n",
       "       [ 0.05972639, -0.09811313, -0.03919035, ...,  0.0121968 ,\n",
       "         0.0595683 ,  0.20553797]], dtype=float32)"
=======
       "array([[ 0.00000e+00,  0.00000e+00,  0.00000e+00, ...,  0.00000e+00,\n",
       "         0.00000e+00,  0.00000e+00],\n",
       "       [-2.65650e-02,  6.73000e-03,  6.93270e-02, ..., -6.80250e-02,\n",
       "         2.85624e-01, -3.27900e-02],\n",
       "       [ 5.69470e-02, -3.56300e-02,  6.45570e-02, ...,  2.49000e-02,\n",
       "         3.41821e-01, -1.29599e-01],\n",
       "       ...,\n",
       "       [-6.05450e-02, -6.66180e-02, -3.74640e-02, ..., -1.59803e-01,\n",
       "         2.47260e-02,  6.30000e-05],\n",
       "       [-1.14326e-01, -9.53970e-02, -6.07870e-02, ..., -1.28315e-01,\n",
       "         5.14300e-02, -1.35010e-02],\n",
       "       [ 0.00000e+00,  0.00000e+00,  0.00000e+00, ...,  0.00000e+00,\n",
       "         0.00000e+00,  0.00000e+00]], dtype=float32)"
>>>>>>> c828546b
      ]
     },
     "execution_count": 4,
     "metadata": {},
     "output_type": "execute_result"
    }
   ],
   "source": [
    "embedding = embedder.embed(sequence)\n",
    "embedding"
   ]
  },
  {
   "cell_type": "code",
   "execution_count": null,
   "metadata": {},
   "outputs": [],
   "source": []
  }
 ],
 "metadata": {
  "kernelspec": {
   "display_name": "Python 3",
   "language": "python",
   "name": "python3"
  },
  "language_info": {
   "codemirror_mode": {
    "name": "ipython",
    "version": 3
   },
   "file_extension": ".py",
   "mimetype": "text/x-python",
   "name": "python",
   "nbconvert_exporter": "python",
   "pygments_lexer": "ipython3",
   "version": "3.6.8"
  }
 },
 "nbformat": 4,
 "nbformat_minor": 1
}<|MERGE_RESOLUTION|>--- conflicted
+++ resolved
@@ -15,12 +15,8 @@
     }
    ],
    "source": [
-<<<<<<< HEAD
     "#from bio_embeddings import ElmoEmbedder, Word2VecEmbedder, FastTextEmbedder, GloveEmbedder, TransformerXLEmbedder\n",
     "from bio_embeddings import TransformerXLEmbedder"
-=======
-    "from bio_embeddings import ElmoEmbedder, Word2VecEmbedder, FastTextEmbedder, GloveEmbedder"
->>>>>>> c828546b
    ]
   },
   {
@@ -34,43 +30,15 @@
   },
   {
    "cell_type": "code",
-   "execution_count": 3,
+   "execution_count": null,
    "metadata": {},
    "outputs": [
     {
      "name": "stdout",
      "output_type": "stream",
      "text": [
-<<<<<<< HEAD
       "Downloading files transformer_base embedder\n",
-      "Downloading model file from http://maintenance.dallago.us/public/embeddings/embedding_models/transformerxl_base/model.pt\n",
-      "Downloading vocabulary file from http://maintenance.dallago.us/public/embeddings/embedding_models/transformerxl_base/vocab.pt\n",
-      "Downloaded files for transformer_base embedder\n"
-=======
-      "Downloading files glove embedder\n",
-      "Downloading model file from http://maintenance.dallago.us/public/embeddings/embedding_models/glove/glove.model\n",
-      "Downloaded files for glove embedder\n"
->>>>>>> c828546b
-     ]
-    },
-    {
-     "name": "stderr",
-     "output_type": "stream",
-     "text": [
-      "/Users/chdallago/miniconda3/envs/allennlp/lib/python3.6/site-packages/torch/serialization.py:454: SourceChangeWarning: source code of class 'mem_transformer.MemTransformerLM' has changed. you can retrieve the original source code by accessing the object's source attribute or set `torch.nn.Module.dump_patches = True` and use the patch tool to revert the changes.\n",
-      "  warnings.warn(msg, SourceChangeWarning)\n",
-      "/Users/chdallago/miniconda3/envs/allennlp/lib/python3.6/site-packages/torch/serialization.py:454: SourceChangeWarning: source code of class 'torch.nn.modules.container.ModuleList' has changed. you can retrieve the original source code by accessing the object's source attribute or set `torch.nn.Module.dump_patches = True` and use the patch tool to revert the changes.\n",
-      "  warnings.warn(msg, SourceChangeWarning)\n",
-      "/Users/chdallago/miniconda3/envs/allennlp/lib/python3.6/site-packages/torch/serialization.py:454: SourceChangeWarning: source code of class 'torch.nn.modules.sparse.Embedding' has changed. you can retrieve the original source code by accessing the object's source attribute or set `torch.nn.Module.dump_patches = True` and use the patch tool to revert the changes.\n",
-      "  warnings.warn(msg, SourceChangeWarning)\n",
-      "/Users/chdallago/miniconda3/envs/allennlp/lib/python3.6/site-packages/torch/serialization.py:454: SourceChangeWarning: source code of class 'torch.nn.modules.container.ParameterList' has changed. you can retrieve the original source code by accessing the object's source attribute or set `torch.nn.Module.dump_patches = True` and use the patch tool to revert the changes.\n",
-      "  warnings.warn(msg, SourceChangeWarning)\n",
-      "/Users/chdallago/miniconda3/envs/allennlp/lib/python3.6/site-packages/torch/serialization.py:454: SourceChangeWarning: source code of class 'torch.nn.modules.dropout.Dropout' has changed. you can retrieve the original source code by accessing the object's source attribute or set `torch.nn.Module.dump_patches = True` and use the patch tool to revert the changes.\n",
-      "  warnings.warn(msg, SourceChangeWarning)\n",
-      "/Users/chdallago/miniconda3/envs/allennlp/lib/python3.6/site-packages/torch/serialization.py:454: SourceChangeWarning: source code of class 'torch.nn.modules.linear.Linear' has changed. you can retrieve the original source code by accessing the object's source attribute or set `torch.nn.Module.dump_patches = True` and use the patch tool to revert the changes.\n",
-      "  warnings.warn(msg, SourceChangeWarning)\n",
-      "/Users/chdallago/miniconda3/envs/allennlp/lib/python3.6/site-packages/torch/serialization.py:454: SourceChangeWarning: source code of class 'torch.nn.modules.activation.ReLU' has changed. you can retrieve the original source code by accessing the object's source attribute or set `torch.nn.Module.dump_patches = True` and use the patch tool to revert the changes.\n",
-      "  warnings.warn(msg, SourceChangeWarning)\n"
+      "Downloading model file from http://maintenance.dallago.us/public/embeddings/embedding_models/transformerxl_base/model.pt\n"
      ]
     }
    ],
@@ -78,12 +46,8 @@
     "# embedder = ElmoEmbedder()\n",
     "# embedder = Word2VecEmbedder()\n",
     "# embedder = FastTextEmbedder()\n",
-<<<<<<< HEAD
     "# embedder = GloveEmbedder()\n",
     "embedder = TransformerXLEmbedder()"
-=======
-    "embedder = GloveEmbedder()"
->>>>>>> c828546b
    ]
   },
   {
@@ -94,7 +58,6 @@
     {
      "data": {
       "text/plain": [
-<<<<<<< HEAD
        "array([[-0.24938361,  0.18987447,  0.0464761 , ...,  0.27952614,\n",
        "         0.22117937,  0.03270779],\n",
        "       [-0.2569034 ,  0.1562272 ,  0.06061473, ...,  0.30093324,\n",
@@ -108,21 +71,6 @@
        "         0.2284526 ,  0.09195912],\n",
        "       [ 0.05972639, -0.09811313, -0.03919035, ...,  0.0121968 ,\n",
        "         0.0595683 ,  0.20553797]], dtype=float32)"
-=======
-       "array([[ 0.00000e+00,  0.00000e+00,  0.00000e+00, ...,  0.00000e+00,\n",
-       "         0.00000e+00,  0.00000e+00],\n",
-       "       [-2.65650e-02,  6.73000e-03,  6.93270e-02, ..., -6.80250e-02,\n",
-       "         2.85624e-01, -3.27900e-02],\n",
-       "       [ 5.69470e-02, -3.56300e-02,  6.45570e-02, ...,  2.49000e-02,\n",
-       "         3.41821e-01, -1.29599e-01],\n",
-       "       ...,\n",
-       "       [-6.05450e-02, -6.66180e-02, -3.74640e-02, ..., -1.59803e-01,\n",
-       "         2.47260e-02,  6.30000e-05],\n",
-       "       [-1.14326e-01, -9.53970e-02, -6.07870e-02, ..., -1.28315e-01,\n",
-       "         5.14300e-02, -1.35010e-02],\n",
-       "       [ 0.00000e+00,  0.00000e+00,  0.00000e+00, ...,  0.00000e+00,\n",
-       "         0.00000e+00,  0.00000e+00]], dtype=float32)"
->>>>>>> c828546b
       ]
      },
      "execution_count": 4,
