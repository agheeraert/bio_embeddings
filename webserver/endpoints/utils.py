--- conflicted
+++ resolved
@@ -1,5 +1,6 @@
+import os
+import yaml
 from tempfile import NamedTemporaryFile
-<<<<<<< HEAD
 from typing import Tuple, Dict
 
 import flask
@@ -7,11 +8,6 @@
 from flask import abort
 from pandas import read_csv
 
-=======
-from pandas import read_csv
-from flask import abort
-from bio_embeddings.utilities import read_fasta
->>>>>>> 512ce676
 from webserver.utilities.configuration import configuration
 
 
@@ -20,6 +16,11 @@
 
     if 'sequences' not in files:
         return abort(400, "Missing files")
+
+    # Test if sequences is valid FASTA, count number of AA & get identifiers
+    AA_count = 0
+    sequences_count = 0
+    identifiers = set()
 
     try:
         file_io = files.get('sequences', {})
@@ -30,7 +31,6 @@
     except:
         return abort(400, "Could not read FASTA sequence")
 
-<<<<<<< HEAD
     # Test if sequences is valid FASTA, count number of AA & get identifiers
     AA_count = 0
     identifiers = set()
@@ -39,27 +39,18 @@
             return abort(400, "Your FASTA sequence contains duplicate identifiers (faulty identifier: {})".format(
                 seq_id))
         if not seq_id:
-=======
-    for sequence in sequences:
-        if sequence.id in identifiers:
-            return abort(400, "Your FASTA sequence contains duplicate identifiers (faulty identifier: {})".format(sequence.id))
-        if not sequence.id:
->>>>>>> 512ce676
             return abort(400, "Your FASTA sequence contains a sequence with no identifier. This is not allowed.")
 
         identifiers.add(seq_id)
         AA_count += len(sequence)
+        sequences_count += 1
 
         if AA_count > configuration['web']['max_amino_acids']:
             return abort(400, "Your FASTA file contains more than {}AA. The total allowed is {}AA. "
                               "Please, exclude some sequences from your file "
-<<<<<<< HEAD
                               "or consider running the bio_embeddings pipeline locally.".format(AA_count,
                                                                                                 configuration['web'][
                                                                                                     'max_amino_acids']))
-=======
-                              "or consider running the bio_embeddings pipeline locally.".format(AA_count, configuration['web']['max_amino_acids']))
->>>>>>> 512ce676
 
     # Compile statistics
     statistics = dict(
@@ -70,7 +61,12 @@
     if statistics['numberOfSequences'] < 1:
         return abort(400, "No sequences submitted. Try another FASTA file.")
 
-    return statistics, dict(sequences)
+    result = dict(
+        sequences=sequences,
+        statistics=statistics
+    )
+
+    return result
 
 
 def validate_file_submission(request):
@@ -107,13 +103,9 @@
         if AA_count > configuration['web']['max_amino_acids']:
             return abort(400, "Your FASTA file contains more than {}AA. The total allowed is {}AA. "
                               "Please, exclude some sequences from your file "
-<<<<<<< HEAD
                               "or consider running the bio_embeddings pipeline locally.".format(AA_count,
                                                                                                 configuration['web'][
                                                                                                     'max_amino_acids']))
-=======
-                              "or consider running the bio_embeddings pipeline locally.".format(AA_count, configuration['web']['max_amino_acids']))
->>>>>>> 512ce676
 
     # Test if annotations file is valid CSV and contains necessary columns
     try:
