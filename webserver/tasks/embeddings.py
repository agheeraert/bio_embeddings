--- conflicted
+++ resolved
@@ -1,4 +1,3 @@
-<<<<<<< HEAD
 from copy import deepcopy
 from os import path
 from pathlib import Path
@@ -11,52 +10,17 @@
 from webserver.tasks import task_keeper
 from webserver.utilities.configuration import configuration
 
+_model_dir = path.join(Path(path.abspath(__file__)).parent.parent.parent, 'models')
 
 def read_config_file(config_path: Path) -> Dict[str, Any]:
     with config_path.open("r") as fp:
         return yaml.load(fp, Loader=yaml.RoundTripLoader)
 
-=======
-from os import path
-from pathlib import Path
-from typing import Dict
-from tempfile import TemporaryDirectory
-
-from bio_embeddings.utilities import write_fasta_file
-from bio_embeddings.utilities.pipeline import execute_pipeline_from_config
-from bio_embeddings.utilities.config import read_config_file
-
-
-from webserver.database import write_file
-from webserver.tasks import task_keeper
-from webserver.utilities.configuration import configuration
+# Albert
+_albert_model_dir = path.join(_model_dir, 'albert')
 
 _module_dir: Path = Path(path.dirname(path.abspath(__file__)))
 
-# Template configs: these will be the "job types" available
-_annotations_from_bert: Dict[str, Dict[str, str]] = read_config_file(_module_dir / "template_configs" / 'annotations_from_bert.yml')
-_annotations_from_seqvec: Dict[str, Dict[str, str]] = read_config_file(_module_dir / "template_configs" / 'annotations_from_seqvec.yml')
-
-# Enrich templates with execution specific parameters: location of weights & optionable max_aa
-
-# BERT
-_annotations_from_bert['bert_embeddings']['model_directory'] = configuration['bert']['model_directory']
-_annotations_from_bert['bert_embeddings']['max_amino_acids'] = configuration['bert']['max_amino_acids']
-_annotations_from_bert['annotations_from_bert']['secondary_structure_checkpoint_file'] = configuration['bert']['secondary_structure_checkpoint_file']
-_annotations_from_bert['annotations_from_bert']['subcellular_location_checkpoint_file'] = configuration['bert']['subcellular_location_checkpoint_file']
-
-
-# SEQVEC
-_annotations_from_seqvec['seqvec_embeddings']['weights_file'] = configuration['seqvec']['weights_file']
-_annotations_from_seqvec['seqvec_embeddings']['options_file'] = configuration['seqvec']['options_file']
-_annotations_from_seqvec['seqvec_embeddings']['max_amino_acids'] = configuration['seqvec']['max_amino_acids']
-_annotations_from_seqvec['annotations_from_seqvec']['secondary_structure_checkpoint_file'] = configuration['seqvec']['secondary_structure_checkpoint_file']
-_annotations_from_seqvec['annotations_from_seqvec']['subcellular_location_checkpoint_file'] = configuration['seqvec']['subcellular_location_checkpoint_file']
->>>>>>> 512ce676
-
-_module_dir: Path = Path(path.dirname(path.abspath(__file__)))
-
-<<<<<<< HEAD
 # Template configs: these will be the "job types" available
 _annotations_from_bert: Dict[str, Dict[str, str]] = read_config_file(_module_dir / "template_configs" / 'annotations_from_bert.yml')
 _annotations_from_seqvec: Dict[str, Dict[str, str]] = read_config_file(_module_dir / "template_configs" / 'annotations_from_seqvec.yml')
@@ -83,13 +47,6 @@
     'annotations_from_bert': _annotations_from_bert,
 }
 
-=======
-_CONFIGS = {
-    'annotations_from_seqvec': _annotations_from_seqvec,
-    'annotations_from_bert': _annotations_from_bert,
-}
-
->>>>>>> 512ce676
 _FILES_TO_STORE = [
         "embeddings_file"
         "reduced_embeddings_file",
@@ -103,15 +60,10 @@
 
 
 @task_keeper.task()
-<<<<<<< HEAD
 def get_embeddings(job_identifier: str, sequences: Dict[str, str], pipeline_type: str):
     from bio_embeddings.utilities.pipeline import execute_pipeline_from_config
 
     config = deepcopy(_CONFIGS[pipeline_type])
-=======
-def get_embeddings(job_identifier, sequences, pipeline_type):
-    config = _CONFIGS[pipeline_type]
->>>>>>> 512ce676
 
     def _post_stage_save(stage_out_config):
         for file_name in _FILES_TO_STORE:
@@ -119,7 +71,6 @@
                 write_file(job_identifier, file_name, stage_out_config[file_name])
 
     with TemporaryDirectory() as workdir:
-<<<<<<< HEAD
         with Path(workdir).joinpath("sequences.fasta").open("w") as fp:
             for seq_id, sequence in sequences.items():
                 fp.write(f">{seq_id}\n{sequence}\n")
@@ -127,12 +78,5 @@
         # Add last job details
         config['global']['prefix'] = str(Path(workdir) / "bio_embeddings_job")
         config['global']['sequences_file'] = str(Path(workdir) / "sequences.fasta")
-=======
-        write_fasta_file(sequences, Path(workdir) / "sequences.fasta")
-
-        # Add last job details
-        config['global']['prefix'] = Path(workdir) / "bio_embeddings_job"
-        config['global']['sequences_file'] = Path(workdir) / "sequences.fasta"
->>>>>>> 512ce676
 
         execute_pipeline_from_config(config, post_stage=_post_stage_save)