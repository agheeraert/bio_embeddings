import logging
import numpy as np

from typing import Dict, List

from webserver.tasks import task_keeper
from webserver.utilities.configuration import configuration

logger = logging.getLogger(__name__)

logger.info("prott5_annotations imported")

featureExtractor = None
reference_embeddings = None
reference_identifiers = None
BPO_annotations = None
CCO_annotations = None
MFO_annotations = None
metric = "euclidean"
k = 25
la = None
be = None

if "prott5_annotations" in configuration['celery']['celery_worker_type']:
    from bio_embeddings.extract.basic import BasicAnnotationExtractor
    from bio_embeddings.extract.light_attention import LightAttentionAnnotationExtractor
    from bio_embeddings.extract.bindEmbed21 import BindEmbed21DLAnnotationExtractor

    from bio_embeddings.utilities import convert_list_of_enum_to_string

    logger.info("Loading the feature extraction models...")

    featureExtractor = BasicAnnotationExtractor(
        "t5_xl_u50_from_publication",
        secondary_structure_checkpoint_file=configuration['prottrans_t5_xl_u50']['secondary_structure_checkpoint_file'],
        subcellular_location_checkpoint_file=configuration['prottrans_t5_xl_u50']['subcellular_location_checkpoint_file']
    )

<<<<<<< HEAD
    la = LightAttentionAnnotationExtractor(None, 
=======
    la = LightAttentionAnnotationExtractor(
        "la_prott5",
>>>>>>> 661881bb
        membrane_checkpoint_file=configuration['prottrans_t5_xl_u50']['la_solubility_checkpoint_file'],
        subcellular_location_checkpoint_file=configuration['prottrans_t5_xl_u50']['la_subcellular_location_checkpoint_file']
    )

<<<<<<< HEAD
    be = BindEmbed21DLAnnotationExtractor(
        model_1_file=configuration['bindembed21']['model_1_file'],
        model_2_file=configuration['bindembed21']['model_2_file'],
        model_3_file=configuration['bindembed21']['model_3_file'],
        model_4_file=configuration['bindembed21']['model_4_file'],
        model_5_file=configuration['bindembed21']['model_5_file']
    )
=======
    logger.info("Loading goa reference embeddings and annotations...")
    import h5py
    from pandas import read_csv, DataFrame
    from sklearn.metrics import pairwise_distances
    from bio_embeddings.extract import get_k_nearest_neighbours

    reference_embeddings = list()

    with h5py.File(configuration["goa"]["go_reference_embeddings"], "r") as embeddings_file:
        reference_identifiers = list(embeddings_file.keys())

        for refereince_identifier in reference_identifiers:
            reference_embeddings.append(np.array(embeddings_file[refereince_identifier]))

    BPO_annotations = read_csv(configuration["goa"]["bpo"], sep=";")
    CCO_annotations = read_csv(configuration["goa"]["cco"], sep=";")
    MFO_annotations = read_csv(configuration["goa"]["mfo"], sep=";")
>>>>>>> 661881bb

    logger.info("Finished initializing.")


@task_keeper.task()
def get_prott5_annotations_sync(embedding: List) -> Dict[str, str]:
    embedding = np.asarray(embedding)

    annotations = featureExtractor.get_annotations(embedding)
    la_annotations = la.get_subcellular_location(embedding)
    be_annotations = be.get_binding_residues(embedding)

    # GOA
    reduced_embedding = np.array(embedding).mean(0)

    distance_matrix = pairwise_distances(
        [reduced_embedding],
        reference_embeddings,
        metric=metric,
        n_jobs=-1
    )

    k_nn_indices, k_nn_distances = get_k_nearest_neighbours(distance_matrix, k)
    k_nn_identifiers = list(map(reference_identifiers.__getitem__, k_nn_indices[0]))

    # GoPredSim scales distances/similarities to a reliability index.
    # Note that the following was only asserted for metric='euclidean' or 'cosine'
    k_nn_RI = [0.5 / (0.5 + dist) for dist in k_nn_distances[0]]

    k_nns = DataFrame({metric: k_nn_distances[0], "RI": k_nn_RI}, index=k_nn_identifiers)

    k_nn_BPO = BPO_annotations \
        .join(k_nns, on="identifier") \
        .dropna() \
        .sort_values("RI", ascending=False) \
        .drop_duplicates(subset=["GO_Term"], keep="first")
    k_nn_CCO = CCO_annotations \
        .join(k_nns, on="identifier") \
        .dropna() \
        .sort_values("RI", ascending=False) \
        .drop_duplicates(subset=["GO_Term"], keep="first")
    k_nn_MFO = MFO_annotations \
        .join(k_nns, on="identifier") \
        .dropna() \
        .sort_values("RI", ascending=False) \
        .drop_duplicates(subset=["GO_Term"], keep="first")

    return {
        "predictedBindingMetal": convert_list_of_enum_to_string(be_annotations.metal_ion),
        "predictedBindingNucleicAcids": convert_list_of_enum_to_string(be_annotations.nucleic_acids),
        "predictedBindingSmallMolecules": convert_list_of_enum_to_string(be_annotations.small_molecules),
        "predictedMembrane": la_annotations.membrane.value,
        "predictedSubcellularLocalizations": la_annotations.localization.value,
        "predictedDSSP3": convert_list_of_enum_to_string(annotations.DSSP3),
        "predictedDSSP8": convert_list_of_enum_to_string(annotations.DSSP8),
        "predictedDisorder": convert_list_of_enum_to_string(annotations.disorder),
        "predictedCCO": k_nn_CCO.to_dict("records"),
        "predictedBPO": k_nn_BPO.to_dict("records"),
        "predictedMFO": k_nn_MFO.to_dict("records"),
        "meta": {
            "predictedBindingMetal": "bindEmbed21, https://www.nature.com/articles/s41598-021-03431-4",
            "predictedBindingNucleicAcids": "bindEmbed21, https://www.nature.com/articles/s41598-021-03431-4",
            "predictedBindingSmallMolecules": "bindEmbed21, https://www.nature.com/articles/s41598-021-03431-4",
            "predictedDSSP3": "ProtT5Sec, https://arxiv.org/pdf/2007.06225",
            "predictedDSSP8": "ProtT5Sec, https://arxiv.org/pdf/2007.06225",
            "predictedDisorder": "ProtT5Sec, https://arxiv.org/pdf/2007.06225",
            "predictedCCO": "goPredSim ProtT5, https://github.com/Rostlab/goPredSim#performance-assessment",
            "predictedBPO": "goPredSim ProtT5, https://github.com/Rostlab/goPredSim#performance-assessment",
            "predictedMFO": "goPredSim ProtT5, https://github.com/Rostlab/goPredSim#performance-assessment",
            "predictedMembrane": "LA_ProtT5, https://www.biorxiv.org/content/10.1101/2021.04.25.441334v1",
            "predictedSubcellularLocalizations": "LA_ProtT5, https://www.biorxiv.org/content/10.1101/2021.04.25.441334v1"
        }
    }<|MERGE_RESOLUTION|>--- conflicted
+++ resolved
@@ -36,17 +36,13 @@
         subcellular_location_checkpoint_file=configuration['prottrans_t5_xl_u50']['subcellular_location_checkpoint_file']
     )
 
-<<<<<<< HEAD
-    la = LightAttentionAnnotationExtractor(None, 
-=======
+
     la = LightAttentionAnnotationExtractor(
         "la_prott5",
->>>>>>> 661881bb
         membrane_checkpoint_file=configuration['prottrans_t5_xl_u50']['la_solubility_checkpoint_file'],
         subcellular_location_checkpoint_file=configuration['prottrans_t5_xl_u50']['la_subcellular_location_checkpoint_file']
     )
 
-<<<<<<< HEAD
     be = BindEmbed21DLAnnotationExtractor(
         model_1_file=configuration['bindembed21']['model_1_file'],
         model_2_file=configuration['bindembed21']['model_2_file'],
@@ -54,7 +50,7 @@
         model_4_file=configuration['bindembed21']['model_4_file'],
         model_5_file=configuration['bindembed21']['model_5_file']
     )
-=======
+    
     logger.info("Loading goa reference embeddings and annotations...")
     import h5py
     from pandas import read_csv, DataFrame
@@ -72,7 +68,6 @@
     BPO_annotations = read_csv(configuration["goa"]["bpo"], sep=";")
     CCO_annotations = read_csv(configuration["goa"]["cco"], sep=";")
     MFO_annotations = read_csv(configuration["goa"]["mfo"], sep=";")
->>>>>>> 661881bb
 
     logger.info("Finished initializing.")
 
