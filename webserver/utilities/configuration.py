--- conflicted
+++ resolved
@@ -41,7 +41,6 @@
             model_directory, "light_attention", "la_prott5_solubility"
         ),
     },
-<<<<<<< HEAD
     # BindEmbed21 stuff
     "bindembed21": {
         "model_1_file": os.path.join(model_directory, "bindembed21", "checkpoint1.pt"),
@@ -65,8 +64,6 @@
             model_directory, "goa", "seqvec_l1_embeddings.h5"
         ),
     },
-=======
->>>>>>> 661881bb
     "goa": {
         "bpo": os.path.join(
             model_directory, "goa", "goa_annotations_2022_bpo.txt",
