from webserver.tasks import task_keeper
from webserver.utilities.configuration import configuration

# Make celery find the task dependent on the worker type
if "prott5" in configuration['celery']['celery_worker_type']:
    # noinspection PyUnresolvedReferences
    from webserver.tasks.prott5_embeddings import get_prott5_embeddings_sync
if "prott5_annotations" in configuration['celery']['celery_worker_type']:
    # noinspection PyUnresolvedReferences
    from webserver.tasks.prott5_annotations import get_prott5_annotations_sync
<<<<<<< HEAD
if "colabfold" in configuration['celery']['celery_worker_type']:
    from webserver.tasks.structure import get_structure_colabfold
=======
if "prott5_residue_landscape_annotations" in configuration['celery']['celery_worker_type']:
    # add ann extra worker to compute the residue landscape
    from webserver.tasks.prott5_residue_landscape_annotations import get_residue_landscape_output_sync
>>>>>>> abf4b4c9
if "pipeline" in configuration['celery']['celery_worker_type']:
    # noinspection PyUnresolvedReferences
    from webserver.tasks.pipeline import run_pipeline


if __name__ == "__main__":
    task_keeper.start()<|MERGE_RESOLUTION|>--- conflicted
+++ resolved
@@ -8,14 +8,11 @@
 if "prott5_annotations" in configuration['celery']['celery_worker_type']:
     # noinspection PyUnresolvedReferences
     from webserver.tasks.prott5_annotations import get_prott5_annotations_sync
-<<<<<<< HEAD
-if "colabfold" in configuration['celery']['celery_worker_type']:
-    from webserver.tasks.structure import get_structure_colabfold
-=======
 if "prott5_residue_landscape_annotations" in configuration['celery']['celery_worker_type']:
     # add ann extra worker to compute the residue landscape
     from webserver.tasks.prott5_residue_landscape_annotations import get_residue_landscape_output_sync
->>>>>>> abf4b4c9
+if "colabfold" in configuration['celery']['celery_worker_type']:
+    from webserver.tasks.structure import get_structure_colabfold
 if "pipeline" in configuration['celery']['celery_worker_type']:
     # noinspection PyUnresolvedReferences
     from webserver.tasks.pipeline import run_pipeline
